--- conflicted
+++ resolved
@@ -1841,7 +1841,7 @@
 
         parent_widget.setLayout(layout)
 
-<<<<<<< HEAD
+
     # ------------------------------------------------------------------
     # Build the Word Viewer Page (page 4 in stacked_widget)
     # ------------------------------------------------------------------
@@ -1868,24 +1868,7 @@
         self.btn_generate_word_image.setEnabled(False)
         self.btn_generate_word_image.clicked.connect(self.on_generate_word_image_clicked)
         layout.addWidget(self.btn_generate_word_image)
-=======
-    # -- Build the Word Viewer Page (page 4 in stacked_widget)
-    def build_word_viewer_page(self, parent_widget: QWidget):
-        layout = QVBoxLayout(parent_widget)
-        title = QLabel("Word Viewer")
-        font = title.font()
-        font.setBold(True)
-        font.setPointSize(12)
-        title.setFont(font)
-        layout.addWidget(title)
-
-        self.word_viewer_text = QPlainTextEdit()
-        layout.addWidget(self.word_viewer_text)
-
-        btn_back = QPushButton("Back to Subtitles")
-        btn_back.clicked.connect(self.on_back_from_word_viewer)
-        layout.addWidget(btn_back)
->>>>>>> 9520a193
+
 
         parent_widget.setLayout(layout)
 
@@ -2993,6 +2976,7 @@
                                 f"Created AI image for subtitle:\n{text}\n"
                                 f"File saved as: {image_filename}")
 
+
     # ------------------------------------------------------------------
     # Word Viewer helpers
     # ------------------------------------------------------------------
@@ -3088,4 +3072,4 @@
             pixmap = QPixmap(full_path)
             if not pixmap.isNull():
                 self.word_viewer_image_label.setPixmap(pixmap.scaledToWidth(300, Qt.SmoothTransformation))
-        QMessageBox.information(self, "Image Generated", f"Created AI image for word: {word_text}\nSaved as: {image_filename}")+        QMessageBox.information(self, "Image Generated", f"Created AI image for word: {word_text}\nSaved as: {image_filename}")
