--- conflicted
+++ resolved
@@ -373,12 +373,11 @@
         label_sub = QLabel("Subtitles")
         layout.addWidget(label_sub)
 
-<<<<<<< HEAD
-=======
+
         # Tab widget to show generated images
         self.image_tab_widget = QTabWidget()
         layout.addWidget(self.image_tab_widget)
->>>>>>> 4398c022
+
 
         self.list_widget = QListWidget()
         self.list_widget.itemDoubleClicked.connect(self.on_item_double_clicked)
