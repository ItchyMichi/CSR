--- conflicted
+++ resolved
@@ -251,13 +251,11 @@
         self.selected_dict_form_ids = set()
         self.anki_selected_dict_form_surfaces = {}
         self.current_font_size = 10  # Default font size
-<<<<<<< HEAD
-        self._pending_word_image_word = ""
-=======
+
         self.selected_word_id = None
         self.selected_word_text = ""
         self.selected_word_label = None
->>>>>>> d27273b0
+
 
         self.setWindowFlags(
             Qt.Window |
@@ -3008,7 +3006,7 @@
                                 f"Created AI image for subtitle:\n{text}\n"
                                 f"File saved as: {image_filename}")
 
-<<<<<<< HEAD
+
     def generate_word_image_async(self):
         """Generate an image for the word in ``field_native_word`` using OpenAI."""
         from PyQt5.QtWidgets import QMessageBox
@@ -3043,7 +3041,7 @@
         import base64
         import uuid
         from PyQt5.QtWidgets import QMessageBox
-=======
+
 
     # ------------------------------------------------------------------
     # Word Viewer helpers
@@ -3127,13 +3125,13 @@
         except Exception as e:
             QMessageBox.warning(self, "Network Error", f"Could not download image:\n{e}")
             return
->>>>>>> d27273b0
+
 
         image_filename = f"word_image_{uuid.uuid4().hex}.png"
         b64_data = base64.b64encode(image_data).decode("utf-8")
         res = self.anki.invoke("storeMediaFile", filename=image_filename, data=b64_data)
         if res is None:
-<<<<<<< HEAD
+
             QMessageBox.warning(self, "Anki Error",
                                 "Could not store the image in Anki’s media collection.")
             return
@@ -3151,7 +3149,7 @@
         from PyQt5.QtWidgets import QMessageBox
         QMessageBox.warning(self, "Image Generation Failed", message)
         self.word_image_worker = None
-=======
+
             QMessageBox.warning(self, "Anki Error", "Could not store the image in Anki’s media collection.")
             return
 
@@ -3161,4 +3159,4 @@
             if not pixmap.isNull():
                 self.word_viewer_image_label.setPixmap(pixmap.scaledToWidth(300, Qt.SmoothTransformation))
         QMessageBox.information(self, "Image Generated", f"Created AI image for word: {word_text}\nSaved as: {image_filename}")
->>>>>>> d27273b0
+
